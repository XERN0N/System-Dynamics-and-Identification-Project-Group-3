--- conflicted
+++ resolved
@@ -1,769 +1,758 @@
-import numpy as np
-import numpy.typing as npt
-from typing import Callable, Literal
-import igraph as ig
-from collections.abc import Collection, Generator
-from scipy.linalg import block_diag, eigh, eig
-from warnings import deprecated
-from contextlib import contextmanager
-from scipy.linalg import expm
-
-class Beam_Lattice:
-    """
-    A finite element solver for an arbitrary structure of beam elements.
-
-    Attributes
-    ----------
-    graph : igraph.Graph
-        The graph structure of the lattice where each edge represents a straight set of beam elements and the vertices represent which sets of
-        beam elements are connected. The graph has the following attributes:
-            edge_attributes:
-                edge_mass_matrix : numpy array 
-                    The mass matrix of the entire edge rotated to the global context where the rows are orded in the direction of the edge including
-                    the end vertices. The direction is from the lowest to highest ID of the connected vertices.
-                edge_stiffness_matrix : numpy array
-                    The stiffness matrix of the entire edge rotated to the global context where the rows are orded in the direction of the edge including
-                    the end vertices. The direction is from the lowest to highest ID of the connected vertices.
-                number_of_elements : int
-                    The number of beam elements in the given edge.
-                shape_function : Callable with float argument and numpy array return
-                    The shape function for any beam element in the edge rotated to the global context.
-                edge_vertices_coordinates : numpy array
-                    The set of coordinates for all the nodes in the edge including the end vertices. Shape = (number_of_elements + 1, 3).
-            vertex_attributes:
-                coordinates : numpy array
-                    The coordinates of the vertex in the global context with shape (3,).
-                fixed : bool
-                    Whether or not the vertex have a fixed boundary condition applied to it.
-                force : None or Callable with float input and numpy array output
-                    The force function applied to the vertex with time as input and the force vector with shape (6,) as output.
-                    None if no force is applied.
-    system_DOF : int
-        The total DOF of the system.
-    fixed_DOFs : numpy array
-        A list of the DOF's that have a fixed boundary condition applied to.
-    damping_ratio : float
-        The damping ratio applied to all modes.
-    """
-    def __init__(self) -> None:
-        self.graph = ig.Graph()
-        self.damping_ratio = 0.0
-
-    def add_beam_edge(self, number_of_elements: int, E_modulus: npt.ArrayLike, shear_modulus: npt.ArrayLike, primary_moment_of_area: npt.ArrayLike, 
-                      secondary_moment_of_area: npt.ArrayLike, torsional_constant: npt.ArrayLike, density: npt.ArrayLike, 
-                      cross_sectional_area: npt.ArrayLike, vertex_IDs: Collection[int, int] | int | None = None, coordinates: npt.ArrayLike | None = None, 
-                      edge_polar_rotation: float | None = None, point_mass_location: Literal['end_vertex', 'start_vertex'] | None = None,
-                      point_mass: float | None = None, point_mass_moment_of_inertias: npt.ArrayLike = (0, 0, 0)) -> None:
-        """
-        Adds an edge to the graph containing a straight set of beam elements or just a single beam elemet.
-
-        Parameters
-        ----------
-        number_of_elements : int
-            The number of beam elements to add for this edge.
-        E_modulus : array_like
-            The modulus of elasticity of the beam elements. If a scalar is specified, all beam elements will have this value. If two values
-            are specified, a linear spacing between the two values are used.
-        shear_modulus : array_like
-            The shear modulus of the beam elemets. If scalar, all beam elements will have this value. If two values are specified,
-            a linear spacing between the two values are used.
-        primary_moment_of_area : array_like
-            The primary moment of area(s) for the beam (around the z-axis) with shape (n,). If the size of n is number_of_elements then the 
-            values in the array corresponds to the value for each element of the beam. If n is a scaler all beam elements will have the same 
-            value, and if n has two values, a linear spacing between the two values are used.
-        secondary_moment_of_area : array_like
-            The secondary moment of area(s) for the beam (around the y-axis) with shape (n,). If the size of n is number_of_elements then the 
-            values in the array corresponds to the value for each element of the beam. If n is a scaler all beam elements will have the same 
-            value, and if n has two values, a linear spacing between the two values are used.
-        torsional_constant : array_like
-            The torsional constant for the beam (around the x-axis) with shape (n,). If the size of n is number_of_elements then the 
-            values in the array corresponds to the value for each element of the beam. If n is a scaler all beam elements will have the same 
-            value, and if n has two values, a linear spacing between the two values are used.
-        density : array_like
-            The density of the beam elements. If a scalar is specified, all beam elements will have this value. If two values
-            are specified, a linear spacing between the two values are used.
-        cross_sectional_area : array_like
-            The cross sectional area of the beam elements in the direction of the beams. If a scalar is specified, all beam elements will have 
-            this value. If two values are specified, a linear spacing between the two values are used.
-        vertex_IDs : collection of two int or int, optional
-            The vertex ID(s) that the beam connects to. Should not be provided for isolated beam elements. If two ID's are specified the
-            direction of the beam element is from the lowest to higest ID. If a single ID is given, 'coordinates' parameter must contain the
-            coordinate set for a new vertex where the beam direction will go towards the new vertex.
-        coordinates : array_like, optional
-            The coordinate set(s) of the vertices not specified using the parameter 'vertex_IDs'. Can have either shape (3,) or (2, 3) for 
-            isolated beams. Ignored if both vertices are defined using 'vertex_IDs'.
-        edge_polar_rotation : float, optional
-            Rotation of the beam along the beam axis [rad]. The order of rotation is polar-primary-secondary (x-z-y) so this is the first
-            rotation applied to the beam. Default 0.
-        point_mass_location : str, optional
-            The location of an optional point mass. Can be either 'start_vertex' or 'end_vertex'. If 'point_mass' is not provided, this parameter
-            is ignored.
-        point_mass : float, optional
-            The mass of the optional point mass. If 'point_mass_location' is not provided this parameter is ignored.
-        point_mass_moment_of_inertias : array_like, optional
-            The moment of inertias of the optional point mass with shape (3,) in the order polar-secondary-primary (x, y, z).
-            If provided, 'point_mass_location' and 'point_mass' parameters must be provided. Default is (0, 0, 0).
-        """
-        # Additional parameters for the vertices.
-        additional_vertex_parameters = {
-            'fixed': False, 
-            'force': None
-        }
-
-        # Creates the start and end vertices based on the given combination of 'vertex_IDs' and 'coordinates'.
-        if isinstance(vertex_IDs, Collection):
-            if len(vertex_IDs) != 2:
-                raise ValueError(f"'vertex_IDs' expected 2 values when given as a collection.")
-            start_vertex = self.graph.vs[min(vertex_IDs)]
-            end_vertex = self.graph.vs[max(vertex_IDs)]
-        elif isinstance(vertex_IDs, int):
-            coordinates = np.asarray(coordinates)
-            if coordinates.shape == (3,):
-                end_vertex = self.graph.add_vertex(coordinates=coordinates, **additional_vertex_parameters)
-            else:
-                raise ValueError(f"'coordinates' vector have shape {coordinates.shape} but expected shape (3,) when specifying 1 vertex ID.")
-            start_vertex = self.graph.vs[vertex_IDs]
-        else:
-            coordinates = np.asarray(coordinates)
-            if coordinates.shape == (2, 3):
-                start_vertex = self.graph.add_vertex(coordinates=coordinates[0], **additional_vertex_parameters)
-                end_vertex = self.graph.add_vertex(coordinates=coordinates[1], **additional_vertex_parameters)
-            else:
-                raise ValueError(f"'Coordinates' have shape {coordinates.shape} but expected shape (2, 3) when not specifying 'vertex_IDs'")
-
-        # Determines the beam properties for each beam element.
-        beam_properties = list(np.atleast_1d(E_modulus, shear_modulus, primary_moment_of_area, secondary_moment_of_area, 
-                                             torsional_constant, density, cross_sectional_area))
-        for i, beam_property in enumerate(beam_properties):
-            if len(beam_property) == 1:
-                beam_properties[i] = np.full(number_of_elements, beam_property[0])
-            if len(beam_property) == 2:
-                beam_properties[i] = np.linspace(beam_property[0], beam_property[1], number_of_elements)
-            elif len(beam_property) > 2 and len(beam_property) != number_of_elements:
-                raise ValueError(f"One of the material property vectors have {len(beam_property)} elements but expected either 1, 2 or {number_of_elements} elements.")
-        E_modulus, shear_modulus, primary_moment_of_area, secondary_moment_of_area, torsional_constant, density, cross_sectional_area = beam_properties
-
-        # Determines the coordinates for the element vectors.
-        edge_vector = end_vertex['coordinates'] - start_vertex['coordinates']
-        edge_vertices_coordinates = np.array([start_vertex['coordinates'] + edge_vector * i for i in np.linspace(0, 1, number_of_elements+1)])
-
-        # Calculates the total DOF of the edge.
-        edge_DOF = 6*(number_of_elements + 1)
-        # Initializes the mass and stiffness matrices for the entire edge.
-        edge_mass_matrix = np.zeros((edge_DOF, edge_DOF))
-        edge_stiffness_matrix = edge_mass_matrix.copy()
-        # Loops over all beam elements.
-        for i in range(number_of_elements):
-            # Short handing the beam properties.
-            E, G, I_z, I_y, J, RHO, A = E_modulus[i], shear_modulus[i], primary_moment_of_area[i], secondary_moment_of_area[i], torsional_constant[i], density[i], cross_sectional_area[i]
-            I0 = I_y + I_z
-            L = np.linalg.norm(edge_vector) / number_of_elements
-            # Determines the mass matrix per beam element.
-            element_mass_matrix = np.array([[140,     0,     0,         0,       0,       0,  70,     0,     0,        0,       0,       0],
-                                            [  0,   156,     0,         0,       0,    22*L,   0,    54,     0,        0,       0,   -13*L],
-                                            [  0,     0,   156,         0,   -22*L,       0,   0,     0,    54,        0,    13*L,       0],
-                                            [  0,     0,     0,  140*I0/A,       0,       0,   0,     0,     0,  70*I0/A,       0,       0],
-                                            [  0,     0, -22*L,         0,  4*L**2,       0,   0,     0, -13*L,        0, -3*L**2,       0],
-                                            [  0,  22*L,     0,         0,       0,  4*L**2,   0,  13*L,     0,        0,       0, -3*L**2],
-                                            [ 70,     0,     0,         0,       0,       0, 140,     0,     0,        0,       0,       0],
-                                            [  0,    54,     0,         0,       0,    13*L,   0,   156,     0,        0,       0,   -22*L],
-                                            [  0,     0,    54,         0,   -13*L,       0,   0,     0,   156,        0,    22*L,       0],
-                                            [  0,     0,     0,   70*I0/A,       0,       0,   0,     0,     0, 140*I0/A,       0,       0],
-                                            [  0,     0,  13*L,         0, -3*L**2,       0,   0,     0,  22*L,        0,  4*L**2,       0],
-                                            [  0, -13*L,     0,         0,       0, -3*L**2,   0, -22*L,     0,        0,       0,  4*L**2]])
-            element_mass_matrix *= RHO*A*L/420
-
-            # Determines the stiffness matrix per beam element.
-            element_stiffness_matrix = np.array([[ E*A/L, 0, 0, 0, 0, 0,              
-                                                  -E*A/L, 0, 0, 0, 0, 0],
-                                                 [0,  12*E*I_z/L**3, 0, 0, 0, 6*E*I_z/L**2,              
-                                                  0, -12*E*I_z/L**3, 0, 0, 0, 6*E*I_z/L**2],
-                                                 [0, 0,  12*E*I_y/L**3, 0, -6*E*I_y/L**2, 0,              
-                                                  0, 0, -12*E*I_y/L**3, 0, -6*E*I_y/L**2, 0],
-                                                 [0, 0, 0,  G*J/L, 0, 0,              
-                                                  0, 0, 0, -G*J/L, 0, 0],
-                                                 [0, 0, -6*E*I_y/L**2, 0, 4*E*I_y/L, 0,              
-                                                  0, 0,  6*E*I_y/L**2, 0, 2*E*I_y/L, 0],
-                                                 [0,  6*E*I_z/L**2, 0, 0, 0, 4*E*I_z/L,              
-                                                  0, -6*E*I_z/L**2, 0, 0, 0, 2*E*I_z/L],
-                                                 [-E*A/L, 0, 0, 0, 0, 0,          
-                                                   E*A/L, 0, 0, 0, 0, 0],
-                                                 [0, -12*E*I_z/L**3, 0, 0, 0, -6*E*I_z/L**2,              
-                                                  0,  12*E*I_z/L**3, 0, 0, 0, -6*E*I_z/L**2],
-                                                 [0, 0, -12*E*I_y/L**3, 0, 6*E*I_y/L**2, 0,              
-                                                  0, 0,  12*E*I_y/L**3, 0, 6*E*I_y/L**2, 0],
-                                                 [0, 0, 0, -G*J/L, 0, 0,              
-                                                  0, 0, 0,  G*J/L, 0, 0],
-                                                 [0, 0, -6*E*I_y/L**2, 0, 2*E*I_y/L, 0,              
-                                                  0, 0,  6*E*I_y/L**2, 0, 4*E*I_y/L, 0],
-                                                 [0,  6*E*I_z/L**2, 0, 0, 0, 2*E*I_z/L,              
-                                                  0, -6*E*I_z/L**2, 0, 0, 0, 4*E*I_z/L]])
-            
-            # Determines the combined stiffness and mass matrix for the entire edge.
-            element_pickoff_operator = np.zeros((12, edge_DOF), dtype=np.int8)
-            element_pickoff_operator[:, i*6:i*6+12] = np.eye(12, dtype=np.int8)
-            edge_mass_matrix += element_pickoff_operator.T @ element_mass_matrix @ element_pickoff_operator
-            edge_stiffness_matrix += element_pickoff_operator.T @ element_stiffness_matrix @ element_pickoff_operator
-        
-        # Adding optional point mass.
-        if point_mass_location is not None:
-            match point_mass_location:
-                case 'end_vertex':
-                    point_mass_indices = slice(-6, None)
-                case 'start_vertex':
-                    point_mass_indices = slice(0, 6)
-            edge_mass_matrix[point_mass_indices, point_mass_indices] += np.block([[point_mass * np.eye(3),               np.zeros((3, 3))           ],
-                                                                                  [   np.zeros((3, 3)),    point_mass_moment_of_inertias * np.eye(3)]])
-
-        # Rotates the mass and stiffness matrices to the global context.
-        edge_primary_angle_cos, edge_primary_angle_sin = edge_vector[:2] / np.linalg.norm(edge_vector[:2]) if not np.array_equal(edge_vector[:2], (0, 0)) else (1.0, 0.0)
-        edge_secondary_angle_cos, edge_secondary_angle_sin = (np.linalg.norm(edge_vector[:2]), -edge_vector[2]) / np.linalg.norm(edge_vector)
-        primary_rotation_matrix = np.array([[edge_primary_angle_cos, -edge_primary_angle_sin, 0],
-                                            [edge_primary_angle_sin,  edge_primary_angle_cos, 0],
-                                            [                     0,                       0, 1]])
-        secondary_rotation_matrix = np.array([[ edge_secondary_angle_cos, 0, edge_secondary_angle_sin],
-                                              [                        0, 1,                        0],
-                                              [-edge_secondary_angle_sin, 0, edge_secondary_angle_cos]])
-        polar_rotation_matrix = np.array([[1,                           0,                            0],
-                                          [0, np.cos(edge_polar_rotation), -np.sin(edge_polar_rotation)],
-                                          [0, np.sin(edge_polar_rotation),  np.cos(edge_polar_rotation)]])
-        rotational_matrix = secondary_rotation_matrix @ primary_rotation_matrix @ polar_rotation_matrix
-        transformation_matrix = block_diag(*(rotational_matrix.T,)*(2*(number_of_elements+1)))
-        edge_mass_matrix = transformation_matrix.T @ edge_mass_matrix @ transformation_matrix
-        edge_stiffness_matrix = transformation_matrix.T @ edge_stiffness_matrix @ transformation_matrix
-        
-        def shape_function(x: float) -> npt.NDArray:
-            shape = np.array([[1-x,               0,               0, 0,                    0,                   0, x,             0,             0, 0,             0,              0],
-                              [  0, 1-3*x**2+2*x**3,               0, 0,                    0, x*L-2*L*x**2+L*x**3, 0, 3*x**2-2*x**3,             0, 0,             0, -L*x**2+L*x**3],
-                              [  0,               0, 1-3*x**2+2*x**3, 0, -x*L+2*L*x**2-L*x**3,                   0, 0,             0, 3*x**2-2*x**3, 0, L*x**2-L*x**3,              0]])
-            return rotational_matrix @ shape @ block_diag(*(rotational_matrix.T,)*4)
-        
-        edge_parameters = {
-            'edge_mass_matrix': edge_mass_matrix,
-            'edge_stiffness_matrix': edge_stiffness_matrix,
-            'number_of_elements': number_of_elements,
-            'shape_function': shape_function,
-            'edge_vertices_coordinates': edge_vertices_coordinates
-        }
-
-        # Adds the beam into the graph.
-        self.graph.add_edge(start_vertex, end_vertex, **edge_parameters)
-
-    @property
-    def fixed_DOFs(self) -> npt.NDArray:
-        """
-        List of the DOF's that have a boundary condition applied to it.
-        """
-        if not np.any(self.graph.vs['fixed']):
-            raise ValueError("No vertices have been fixed yet.")
-        return np.ravel([6*fixed_vertex_ID + np.arange(6) for fixed_vertex_ID in np.flatnonzero(self.graph.vs['fixed'])])
-
-    @property
-    def system_DOF(self) -> int:
-        """
-        The total DOF of the system.
-        """
-        return 6*(np.sum(self.graph.es['number_of_elements'], dtype=int) + self.graph.vcount() - self.graph.ecount())
-
-    def set_damping_ratio(self, damping_ratio: float) -> None:
-        """
-        Sets the damping ratio of every mode.
-
-        Parameters
-        ----------
-        damping_ratio : float
-            The damping ratio for all modes.
-        """
-        self.damping_ratio = damping_ratio
-
-    def get_system_level_matrices(self, include_fixed_vertices: bool = False) -> tuple[npt.NDArray, npt.NDArray, npt.NDArray]:
-        """
-        Calculates the system-level mass-, stiffness and damping matrices by combining all edge matrices.
-        
-        Parameters
-        ----------
-        include_fixed_vertices : bool, optional
-            Whether or not to include the fixed vertices in the matrices. False by default.
-
-        Returns
-        -------
-        tuple of two numpy arrays
-            The first element  is the system-level mass matrix, the second is the stiffness matrix and the third is the damping
-            matrix. The order of the rows in each matrix is first vertices followed by the nodes. The vertices are by them selves 
-            orded by their respective ID. The nodes are firstly ordered by their respective edge ID and secondly by the direction 
-            of the edge.
-        """
-        # Calculates the number of DOF in the entire system.
-        system_DOF = self.system_DOF
-        # Initializes the system level mass and stiffness matrices.
-        system_mass_matrix = np.zeros((system_DOF, system_DOF))
-        system_stiffness_matrix = system_mass_matrix.copy()
-        system_damping_matrix = system_mass_matrix.copy()
-        # Initializes the column index for the first edge in the edge pickoff operator.
-        accumulative_edge_DOF = 6*self.graph.vcount()
-        # Loops over all edges to add each edge contribution to the system level matrices.
-        for edge in self.graph.es:
-            # Calculates the number of DOF in each edge excluding the DOF's in its target and source vertices.
-            edge_DOF = 6*(edge['number_of_elements']-1)
-            # Initializes the edge pickoff operator where the first set of columns will represent the DOF's in the vertices
-            # and the second set of columns will represent the DOF's in the edges alone.
-            edge_pickoff_operator = np.zeros((edge_DOF + 12, system_DOF), dtype=np.int8)
-            # Picking the correct indices for the edge DOF's.
-            edge_pickoff_operator[6:-6, accumulative_edge_DOF:accumulative_edge_DOF+edge_DOF] = np.eye(edge_DOF, dtype=np.int8)
-            # Picking the correct indices for the vertices DOF's.
-            edge_pickoff_operator[ :6, 6*edge.source:6*edge.source + 6] = np.eye(6, dtype=np.int8)
-            edge_pickoff_operator[-6:, 6*edge.target:6*edge.target + 6] = np.eye(6, dtype=np.int8)
-            # Adding the edge contributions to the system level matrices.
-            system_mass_matrix += edge_pickoff_operator.T @ edge['edge_mass_matrix'] @ edge_pickoff_operator
-            system_stiffness_matrix += edge_pickoff_operator.T @ edge['edge_stiffness_matrix'] @ edge_pickoff_operator
-            
-            accumulative_edge_DOF += edge_DOF
-
-        # Applies boundary conditions if present.
-        if not include_fixed_vertices:
-            fixed_DOFs = self.fixed_DOFs
-            system_mass_matrix = np.delete(system_mass_matrix, fixed_DOFs, axis=0)
-            system_mass_matrix = np.delete(system_mass_matrix, fixed_DOFs, axis=1)
-            system_stiffness_matrix = np.delete(system_stiffness_matrix, fixed_DOFs, axis=0)
-            system_stiffness_matrix = np.delete(system_stiffness_matrix, fixed_DOFs, axis=1)
-
-        # Damping ready stuff here.
-        eigvals, eigvecs = eig(system_stiffness_matrix, system_mass_matrix)
-        # Modal mass matrix.
-        modal_mass_matrix = eigvecs.T @ system_mass_matrix @ eigvecs
-<<<<<<< HEAD
-        #norm_eigvecs = eigvecs @ np.diag(1/np.sqrt(np.diag(Mt)))
-        
-       
-        damping_ratio = 0.004
-
-        
-        
-
-=======
->>>>>>> 9733b328
-        # Modal damping matrix.
-        modal_damping_matrix = np.eye(len(eigvals)) * (2 * self.damping_ratio * np.sqrt(np.abs(eigvals)) * modal_mass_matrix)
-        # Damping matrix 
-        system_damping_matrix = eigvecs @ modal_damping_matrix @ eigvecs.T   
-        
-        return system_mass_matrix, system_stiffness_matrix, system_damping_matrix
-    
-    def get_modal_param(self, eigen_value_sort: bool = True, convert_to_frequencies: bool = True, normalize: bool = False) -> tuple[npt.NDArray, npt.NDArray, npt.NDArray]:
-        """
-        Calculates the modal parameters of the system.
-
-        Parameters
-        ----------
-        eigen_value_sort : bool, optional
-            Sort the eigen values and vectors according to the eigen values. Default true.
-        convert_to_frequencies : bool, optional
-            Convert the eigen values to frequencies (in Hz). Default true.
-        normalize : bool, optional
-            Whether the eigen vectors are mass normalized or not. Default is false.
-
-        Returns
-        -------
-        tuple of numpy array
-            The modal parameters as (eigen values, eigen vectors, damped eigen values) with shapes ((n,), (n, n), (n,)).
-        """ 
-        # Gets the system level matrices.
-        mass_matrix, stiffness_matrix, _= self.get_system_level_matrices()
-        # Calculates the eigenvalues and eigenvectors.
-        eigvals, eigvecs = eigh(stiffness_matrix, mass_matrix) if normalize else eig(stiffness_matrix, mass_matrix)
-        # Calculates the eigen frequencies.
-        eigvals = np.sqrt(np.abs(eigvals)) / (2*np.pi) if convert_to_frequencies else eigvals
-        # Sorts the eigen frequencies and eigenvectors.
-        if eigen_value_sort:
-            sort_indices = np.argsort(eigvals)
-            eigvals = eigvals[sort_indices]
-            eigvecs = eigvecs[:, sort_indices]
-            
-        damped_freq = eigvals * np.sqrt(1 - self.damping_ratio**2) # Damping ratio of 0.05
-
-        return eigvals, eigvecs, damped_freq
-
-    def fix_vertices(self, fixed_vertex_IDs: Collection[int]) -> None:
-        """
-        Applies a fixed boundary condition to a given collection of vertices.
-
-        Parameters
-        ----------
-        fixed_vertex_IDs : Collection of int
-            The ID of the vertices to be fixed.
-        """
-        for fixed_vertex_ID in fixed_vertex_IDs:
-            fixed_vertex = self.graph.vs[fixed_vertex_ID]
-            if fixed_vertex['force'] is None:
-                fixed_vertex['fixed'] = True
-            else:
-                raise ValueError(f"Vertex ID '{fixed_vertex_ID}' have a force applied to it and can therefore not be fixed.")
-
-    def free_vertices(self, vertex_IDs: Collection[int] | None = None) -> None:
-        """
-        Frees fixed vertices.
-
-        Parameters
-        ----------
-        vertex_IDs : Collection of int, optional
-            The vertex IDs that should be freed. If it is already free it will be ignored.
-            If not specified all vertices are freed.
-        """
-        if vertex_IDs is None:
-                # If no vertices are specifed, frees all vertices.
-                self.graph.vs['fixed'] = False
-        else:
-            for vertex_ID in vertex_IDs:
-                # Frees the given vertices (if given).
-                self.graph.vs[vertex_ID]['fixed'] = False
-
-    @contextmanager
-    def fixed_vertices(self, fixed_vertex_IDs: Collection[int]) -> Generator[None, None, None]:
-        """
-        Context manager for fixed vertices which are freed afterwards.
-
-        Parameters
-        ----------
-        fixed_vertex_IDs : Collection of int
-            The ID of the vertices to be temporarely fixed.
-        """
-        self.fix_vertices(fixed_vertex_IDs)
-        yield
-        self.free_vertices(fixed_vertex_IDs)
-
-    def add_forces(self, forces: dict[int, Callable[[float], Collection[int]]]) -> None:
-        """
-        Adds force(s) to the system.
-
-        Parameters
-        ----------
-        forces : dict[int, Callable[[float], Collection[int]]]
-            The force(s) applied to the vertices with vertex ID as the key and a callable as the value with time as input 
-            and the force as output with shape (6,).
-        """
-        for vertex_ID, force in forces.items():
-            vertex_with_applied_force = self.graph.vs[vertex_ID]
-            if vertex_with_applied_force['fixed']:
-                raise ValueError(f"Vertex ID '{vertex_ID}' is fixed and can therefore not have a force applied to it.")
-            else:
-                vertex_with_applied_force['force'] = force
-    
-    def remove_forces(self, vertex_IDs: Collection[int] | None = None) -> None:
-            """
-            Removes forces from vertices.
-
-            Parameters
-            ----------
-            vertex_IDs : Collection of int, optional
-                The list of vertex IDs to remove forces from. Vertices which already have no forces are ignored.
-                If not specified, all forces are removed.
-            """
-            if vertex_IDs is None:
-                # If no vertices are specifed, remove all forces.
-                self.graph.vs['force'] = None
-            else:
-                for vertex_ID in vertex_IDs:
-                    # Removes the force from the given vertices (if given).
-                    self.graph.vs[vertex_ID]['force'] = None
-
-    @contextmanager
-    def added_forces(self, forces: dict[int, Callable[[float], Collection[int]]]) -> Generator[None, None, None]:
-        """
-        Context manager for adding forces which are removed afterwards.
-
-        Parameters
-        ----------
-        forces : dict[int, Callable[[float], Collection[int]]]
-            The force(s) temporarely applied to the vertices with vertex ID as the key and a callable as the value with time as input 
-            and the force as output with shape (6,).
-        """
-        self.add_forces(forces)
-        yield
-        self.remove_forces(forces.keys())
-
-    def get_force_vector(self, include_fixed_vertices: bool = False, time: float = 0.0) -> npt.NDArray:
-        """
-        Calculates the force vector based on the given forces applied.
-
-        Parameters
-        ----------
-        include_fixed_vertices : bool, optional
-            Whether or not to include the fixed vertices in the force output vector. False by default.
-        time : float, optional
-            The time parameter for the force functions. 0.0 by default.
-        """
-        # Constructs the force vector.
-        force_vector = np.zeros(self.system_DOF)
-        for vertex in self.graph.vs:
-            if vertex['force'] is not None:
-                force_vector[6*vertex.index:6*vertex.index + 6] = vertex['force'](time)
-        if include_fixed_vertices:
-            return force_vector
-        else:
-            return np.delete(force_vector, self.fixed_DOFs)
-
-    def get_state_space_matrices(self, output_kinematic: Literal['receptence', 'mobility', 'accelerance'], 
-                                 input_DOFs: tuple[int] | None = None, 
-                                 output_DOFs: tuple[int] | None = None,
-                                 timestep: float | None = None
-                                 ) -> tuple[npt.NDArray, npt.NDArray, npt.NDArray, npt.NDArray]:
-        """
-        Gets the input- output, state-, and transmission matrices in the first order formulation given m outputs and r inputs.
-
-        Parameters
-        ----------
-        output_kinematic : str
-            The type of kinematic the ouput vector should be. Can be either 'receptence', 'mobility' or 'accelerance'.
-        input_DOFs : tuple of int, optional
-            The DOFs in the system level matrices with shape (r,) that relate to the inputs (must be unique). If not specified,
-            all are chosen.
-        output_DOFs : tuple of int, optional
-            The DOFs in the system level matrices with shape (m,) that relate to the outputs (must be unique). If not specified,
-            all are chosen.
-        timesteps : float, optional
-            The timestep of the inputs and outputs. If not provided the matrices are in the continuous time domain. 
-
-        Returns
-        tuple of 4 numpy arrays
-            The four matrices in the order (state, input, output, transmission) with shapes ((2n, 2n), (2n, r), (m, 2n), (m, r))
-            where n is the total number of DOF in the system.
-        """
-        # Error handling.
-        input_DOFs = np.asarray(input_DOFs) if input_DOFs is not None else np.arange(self.system_DOF - len(self.fixed_DOFs))
-        output_DOFs = np.asarray(output_DOFs) if output_DOFs is not None else np.arange(self.system_DOF - len(self.fixed_DOFs))
-        unique_inputs, unique_input_counts = np.unique(input_DOFs, return_counts=True)
-        input_dublicate_mask = unique_input_counts > 1
-        if np.any(input_dublicate_mask):
-            raise ValueError(f"'input_DOFs' is not unique. DOF(s) {unique_inputs[input_dublicate_mask]} are repeated.")
-        unique_outputs, unique_output_counts = np.unique(output_DOFs, return_counts=True)
-        output_dublicate_mask = unique_output_counts > 1
-        if np.any(output_dublicate_mask):
-            raise ValueError(f"'output_DOFs' is not unique. DOF(s) {unique_outputs[output_dublicate_mask]} are repeated.")
-        mass_matrix, stiffness_matrix, damping_matrix = self.get_system_level_matrices()
-        if max(input_DOFs) > len(mass_matrix)-1:
-            raise ValueError(f"DOF indices {input_DOFs[input_DOFs > len(mass_matrix)-1]} in 'input_DOFs' are out of bounds with system DOF of {len(mass_matrix)}.")
-        if max(output_DOFs) > len(mass_matrix)-1:
-            raise ValueError(f"DOF indices {output_DOFs[output_DOFs > len(mass_matrix)-1]} in 'output_DOFs' are out of bounds with system DOF of {len(mass_matrix)}.")
-        
-        mass_matrix_inverted = np.linalg.inv(mass_matrix)
-        number_of_DOFs = len(mass_matrix)
-        # Creating the input distribution matrix.
-        input_distribution_matrix = np.zeros((number_of_DOFs, len(input_DOFs)))
-        for i, DOF in enumerate(input_DOFs):
-            input_distribution_matrix[DOF, i] = 1
-        # Creates the input and state matrix.
-        input_matrix = np.block([[np.zeros((number_of_DOFs, len(input_DOFs)))], 
-                                 [mass_matrix_inverted @ input_distribution_matrix]])
-        continuous_state_matrix = np.block([[np.zeros((number_of_DOFs, number_of_DOFs)), np.eye(number_of_DOFs)],
-                                            [-mass_matrix_inverted @ stiffness_matrix, -mass_matrix_inverted @ damping_matrix]])
-        if timestep is not None:
-            state_matrix = expm(timestep * continuous_state_matrix)
-            input_matrix = np.linalg.inv(continuous_state_matrix) @ (state_matrix - np.eye(len(state_matrix))) @ input_matrix
-        else:
-            state_matrix = continuous_state_matrix
-        # Generates the output matrix.
-        receptence_output_matrix = np.zeros((len(output_DOFs), number_of_DOFs))
-        mobility_output_matrix = np.zeros((len(output_DOFs), number_of_DOFs))
-        accelerance_output_matrix = np.zeros((len(output_DOFs), number_of_DOFs))
-        for i, DOF in enumerate(output_DOFs):
-            match output_kinematic:
-                case 'receptence':
-                    receptence_output_matrix[i, DOF] = 1
-                case 'mobility':
-                    mobility_output_matrix[i, DOF] = 1
-                case 'accelerance':
-                    accelerance_output_matrix[i, DOF] = 1
-                case _:
-                    raise ValueError(f"The parameter 'output_kinematic expected either 'receptence', 'mobility', or 'accelerance' but recieved '{output_kinematic}'.")
-        output_matrix = np.block([receptence_output_matrix - accelerance_output_matrix @ mass_matrix_inverted @ stiffness_matrix, 
-                                  mobility_output_matrix - accelerance_output_matrix @ mass_matrix_inverted @ damping_matrix])
-        # Generates the transmission matrix.
-        transmission_matrix = accelerance_output_matrix @ mass_matrix_inverted @ input_distribution_matrix
-
-        return state_matrix, input_matrix, output_matrix, transmission_matrix
-
-    @deprecated("Use Static from SystemSolver insted.")
-    def get_static_vertex_and_node_displacements(self, include_fixed_vertices: bool = False) -> npt.NDArray:
-        """
-        Gets the displacement for all vertices and nodes under a static load given by the first time step of the force functions. 
-        The displaced position is not calculated.
-
-        Parameters
-        ----------
-        include_fixed_vertices : bool, optional
-            Whether or not to include the fixed vertices in the displacement output vector. False by default.
-
-        Returns
-        -------
-        numpy array
-            The displacement of each vertex and node with shape (6*n,) where n is the number of total vertices and nodes.
-            The array is ordered as (vertex displacements, nodal displacements) where the vertex displacements are order
-            according to their ID and the nodal displacements are ordered firstly by their corresponding edge ID and secondly
-            according to the direction of the edge. Each vertex/nodal displacement is then orded by (x, y, z, phi_x, phi_y, phi_z) 
-            displacement.
-        """
-        # Gets the system level stiffness matrix.
-        _, stiffness_matrix, _ = self.get_system_level_matrices()
-
-        # Constructs the force vector.
-        force_vector = self.get_force_vector()
-
-        # Calculates the displacements.
-        displacements = np.linalg.inv(stiffness_matrix) @ force_vector
-
-        # Inserts the fixed DOF back again.
-        if include_fixed_vertices:
-            for fixed_DOF in self.fixed_DOFs:
-                displacements = np.insert(displacements, fixed_DOF, 0.0)
-        
-        return displacements
-
-    @deprecated("Use SystemSolver insted.")
-    def get_displaced_vertices_and_node_position(self) -> list[npt.NDArray]:
-        """
-        Calculates the displaced position of each vertex and node in the system under a given static load.
-
-        Returns
-        -------
-        list of numpy array
-            A list of 2D arrays with the displaced positions of all vertices and nodes. Each element in the list corrsponds to an edge and each
-            array has the shape (number_of_elements + 2, 6) where number_of_elements refer to the given edge and plus two to include the source
-            and target vertices of the edge.
-        """
-        # Gets the displacement for all vertices and nodes.
-        vertex_and_node_displacements = self.get_static_vertex_and_node_displacements()
-        vertex_displacements, node_displacements = np.split(vertex_and_node_displacements, [6*self.graph.vcount()])
-        # Initializes array for the displaced position of all vertices and nodes along any edge in the order of the edge direction. 
-        # Shape: (number of edges, number of vertex and nodes for the given edge).
-        vertex_and_node_displaced_positions = list()
-        
-        accumulative_edge_DOF = 0
-        # Loops over all edges.
-        for edge in self.graph.es:
-            # Calculates the number of DOF in the given edge excluding the DOF's in its target and source vertices.
-            edge_DOF = 6*(edge['number_of_elements']-1)
-            # Calculates the displaced position for the source and target vertex of the edge.
-            source_vertex_displaced_position = vertex_displacements[6*edge.source : 6*edge.source + 6] + np.concatenate([self.graph.vs[edge.source]['coordinates'], [0]])
-            target_vertex_displaced_position = vertex_displacements[6*edge.target : 6*edge.target + 6] + np.concatenate([self.graph.vs[edge.target]['coordinates'], [0]])
-            # Gets all node displacements for the current edge.
-            edge_node_displacements = node_displacements[accumulative_edge_DOF : accumulative_edge_DOF + edge_DOF]
-            accumulative_edge_DOF += edge_DOF
-            # Calculates all node displaced positions for the current edge.
-            edge_node_displaced_positions = edge_node_displacements.reshape((-1, 6)) + np.column_stack((edge['edge_vertices_coordinates'][1:-1], np.zeros(edge['number_of_elements']-1)))
-            # Combines the vertices and nodal displacements in the order of the edge direction.
-            vertex_and_node_displaced_positions.append(np.vstack((source_vertex_displaced_position, edge_node_displaced_positions, target_vertex_displaced_position)))
-            
-        return vertex_and_node_displaced_positions
-
-    @deprecated("Use SystemSolver insted.")
-    def get_displaced_shape_position(self, resolution_per_element: int = 100) -> list[npt.NDArray]:
-        """
-        Calculates the shape of each beam element.
-
-        Parameters
-        ----------
-        resolution_per_element : int, optional
-            The number of points per element per edge (Default 100).
-
-        Returns
-        -------
-        list of numpy array
-            A list of 2D arrays with the coordinates of all shaped beam elements. Each element in the list corresponds to an edge and each
-            array has the shape (resolution_per_element*number_of_elements, 3) where the number_of_elements refer to the corresponding
-            edge. The coordinates are orded along the edge direction.
-        """
-        # Gets the displacement for all vertices and nodes.
-        vertex_and_node_displacements = self.get_static_vertex_and_node_displacements(include_fixed_vertices=True)
-        vertex_displacements, node_displacements = np.split(vertex_and_node_displacements, [6*self.graph.vcount()])
-        # Initializes array for the displacements of all vertices and nodes along any edge in the order of the edge direction. 
-        # Shape: (number of edges, number of vertex and nodes for the given edge).
-        edge_vertex_and_node_displacements: list[npt.NDArray] = list()
-        # Initializes return array for the displaced positions of all the points along any edge.
-        # Shape: (number of edges, number of elements * resolution per element for the given edge).
-        edge_point_displaced_positions: list[npt.NDArray] = list()
-        # Calculates the normalized distances along any element where the position of the displaced point will be evaluated.
-        normalized_distances_along_element = np.linspace(0, 1, resolution_per_element)
-
-        accumulative_edge_DOF = 0
-        # Looping over all edges.
-        for i, edge in enumerate(self.graph.es):
-            # Calculates the number of DOF in the given edge excluding the DOF's in its target and source vertices.
-            edge_DOF = 6*(edge['number_of_elements']-1)
-            # Gets the displacements for the source and target vertex of the edge.
-            source_vertex_displacement = vertex_displacements[6*edge.source : 6*edge.source + 6]
-            target_vertex_displacement = vertex_displacements[6*edge.target : 6*edge.target + 6]
-            # Gets the node displacements of the current edge.
-            edge_node_displacements = node_displacements[accumulative_edge_DOF : accumulative_edge_DOF + edge_DOF].reshape(-1, 6)
-            accumulative_edge_DOF += edge_DOF
-            # Combines the vertices and nodal displacements in the order of the edge direction.
-            edge_vertex_and_node_displacements.append(np.vstack((source_vertex_displacement, edge_node_displacements, target_vertex_displacement)))
-            # Initializes the array that contains all the displaced positions of the current edge.
-            edge_point_displaced_positions.append(np.empty((edge['number_of_elements'] * resolution_per_element, 3)))
-            # Looping over all elements in each edge.
-            for j in range(edge['number_of_elements']):
-                # Gets the source and target node displacement of the current element.
-                element_node_displacement = np.ravel(edge_vertex_and_node_displacements[i][j:j+2])
-                # Gets the nominal position of the source and target nodes of the current element.
-                element_source_position = edge['edge_vertices_coordinates'][j]
-                element_target_position = edge['edge_vertices_coordinates'][j+1]
-                element_vector = element_target_position - element_source_position
-                # Looping over all points within each element within each edge.
-                for k, normalized_distance_along_element in enumerate(normalized_distances_along_element):
-                    # Calculates the nominal position of the current point.
-                    point_position = element_source_position + element_vector * normalized_distance_along_element
-                    # Calculates the displacement of the current point using the edge's shape function.
-                    point_displacement = edge['shape_function'](normalized_distance_along_element) @ element_node_displacement
-                    # Calculates the displaced position of the point and stores it into the return array.
-                    edge_point_displaced_positions[i][j*resolution_per_element + k] = point_displacement + point_position
-
-        return edge_point_displaced_positions
-
-# Example.
-if __name__ == "__main__":
-    # Beam lattice example.
-    import matplotlib.pyplot as plt
-    
-    ax = plt.subplot(projection='3d')
-
-    system = Beam_Lattice()
-    
-    system.add_beam_edge(
-        number_of_elements=5, 
-        E_modulus=2.1*10**11, 
-        shear_modulus=7.9*10**10,
-        primary_moment_of_area=2.157*10**-8,
-        secondary_moment_of_area=1.113*10**-8,
-        torsional_constant=3.7*10**-8,
-        density=7850, 
-        cross_sectional_area=1.737*10**-4, 
-        coordinates=[[0, 0, 0], [0, 0, 1.7]],
-        edge_polar_rotation=0,
-        point_mass=1.31,
-        point_mass_moment_of_inertias=(0,0,0),
-        point_mass_location='end_vertex'
-    )
-
-
-
-    system.add_forces({1: lambda t: [0, 0, 0, 0, 0, 0]})
-    system.fix_vertices((0,))
-    displaced_shape_points = system.get_displaced_shape_position()
-    output, eigvec, damped = system.get_modal_param()
-    
-    for displaced_shape_point in displaced_shape_points:
-        ax.plot(displaced_shape_point[:, 0], displaced_shape_point[:, 1], displaced_shape_point[:, 2], linewidth=2.0, linestyle='--')
-    #MM, KK,_ = system.get_system_level_matrices()
-    #eigvals, eigvecs = eig(KK, MM)
-    
-    #print(eigvecs.shape)
-    #print(output.shape)
-    print(damped)
-    #print(MM,KK)
-    #print(output)
-
-    ax.axis('equal')
-    ax.set_xlabel('x')
-    ax.set_ylabel('y')
-    ax.set_zlabel('z')
-    ax.grid()
+import numpy as np
+import numpy.typing as npt
+from typing import Callable, Literal
+import igraph as ig
+from collections.abc import Collection, Generator
+from scipy.linalg import block_diag, eigh, eig
+from warnings import deprecated
+from contextlib import contextmanager
+from scipy.linalg import expm
+
+class Beam_Lattice:
+    """
+    A finite element solver for an arbitrary structure of beam elements.
+
+    Attributes
+    ----------
+    graph : igraph.Graph
+        The graph structure of the lattice where each edge represents a straight set of beam elements and the vertices represent which sets of
+        beam elements are connected. The graph has the following attributes:
+            edge_attributes:
+                edge_mass_matrix : numpy array 
+                    The mass matrix of the entire edge rotated to the global context where the rows are orded in the direction of the edge including
+                    the end vertices. The direction is from the lowest to highest ID of the connected vertices.
+                edge_stiffness_matrix : numpy array
+                    The stiffness matrix of the entire edge rotated to the global context where the rows are orded in the direction of the edge including
+                    the end vertices. The direction is from the lowest to highest ID of the connected vertices.
+                number_of_elements : int
+                    The number of beam elements in the given edge.
+                shape_function : Callable with float argument and numpy array return
+                    The shape function for any beam element in the edge rotated to the global context.
+                edge_vertices_coordinates : numpy array
+                    The set of coordinates for all the nodes in the edge including the end vertices. Shape = (number_of_elements + 1, 3).
+            vertex_attributes:
+                coordinates : numpy array
+                    The coordinates of the vertex in the global context with shape (3,).
+                fixed : bool
+                    Whether or not the vertex have a fixed boundary condition applied to it.
+                force : None or Callable with float input and numpy array output
+                    The force function applied to the vertex with time as input and the force vector with shape (6,) as output.
+                    None if no force is applied.
+    system_DOF : int
+        The total DOF of the system.
+    fixed_DOFs : numpy array
+        A list of the DOF's that have a fixed boundary condition applied to.
+    damping_ratio : float
+        The damping ratio applied to all modes.
+    """
+    def __init__(self) -> None:
+        self.graph = ig.Graph()
+        self.damping_ratio = 0.0
+
+    def add_beam_edge(self, number_of_elements: int, E_modulus: npt.ArrayLike, shear_modulus: npt.ArrayLike, primary_moment_of_area: npt.ArrayLike, 
+                      secondary_moment_of_area: npt.ArrayLike, torsional_constant: npt.ArrayLike, density: npt.ArrayLike, 
+                      cross_sectional_area: npt.ArrayLike, vertex_IDs: Collection[int, int] | int | None = None, coordinates: npt.ArrayLike | None = None, 
+                      edge_polar_rotation: float | None = None, point_mass_location: Literal['end_vertex', 'start_vertex'] | None = None,
+                      point_mass: float | None = None, point_mass_moment_of_inertias: npt.ArrayLike = (0, 0, 0)) -> None:
+        """
+        Adds an edge to the graph containing a straight set of beam elements or just a single beam elemet.
+
+        Parameters
+        ----------
+        number_of_elements : int
+            The number of beam elements to add for this edge.
+        E_modulus : array_like
+            The modulus of elasticity of the beam elements. If a scalar is specified, all beam elements will have this value. If two values
+            are specified, a linear spacing between the two values are used.
+        shear_modulus : array_like
+            The shear modulus of the beam elemets. If scalar, all beam elements will have this value. If two values are specified,
+            a linear spacing between the two values are used.
+        primary_moment_of_area : array_like
+            The primary moment of area(s) for the beam (around the z-axis) with shape (n,). If the size of n is number_of_elements then the 
+            values in the array corresponds to the value for each element of the beam. If n is a scaler all beam elements will have the same 
+            value, and if n has two values, a linear spacing between the two values are used.
+        secondary_moment_of_area : array_like
+            The secondary moment of area(s) for the beam (around the y-axis) with shape (n,). If the size of n is number_of_elements then the 
+            values in the array corresponds to the value for each element of the beam. If n is a scaler all beam elements will have the same 
+            value, and if n has two values, a linear spacing between the two values are used.
+        torsional_constant : array_like
+            The torsional constant for the beam (around the x-axis) with shape (n,). If the size of n is number_of_elements then the 
+            values in the array corresponds to the value for each element of the beam. If n is a scaler all beam elements will have the same 
+            value, and if n has two values, a linear spacing between the two values are used.
+        density : array_like
+            The density of the beam elements. If a scalar is specified, all beam elements will have this value. If two values
+            are specified, a linear spacing between the two values are used.
+        cross_sectional_area : array_like
+            The cross sectional area of the beam elements in the direction of the beams. If a scalar is specified, all beam elements will have 
+            this value. If two values are specified, a linear spacing between the two values are used.
+        vertex_IDs : collection of two int or int, optional
+            The vertex ID(s) that the beam connects to. Should not be provided for isolated beam elements. If two ID's are specified the
+            direction of the beam element is from the lowest to higest ID. If a single ID is given, 'coordinates' parameter must contain the
+            coordinate set for a new vertex where the beam direction will go towards the new vertex.
+        coordinates : array_like, optional
+            The coordinate set(s) of the vertices not specified using the parameter 'vertex_IDs'. Can have either shape (3,) or (2, 3) for 
+            isolated beams. Ignored if both vertices are defined using 'vertex_IDs'.
+        edge_polar_rotation : float, optional
+            Rotation of the beam along the beam axis [rad]. The order of rotation is polar-primary-secondary (x-z-y) so this is the first
+            rotation applied to the beam. Default 0.
+        point_mass_location : str, optional
+            The location of an optional point mass. Can be either 'start_vertex' or 'end_vertex'. If 'point_mass' is not provided, this parameter
+            is ignored.
+        point_mass : float, optional
+            The mass of the optional point mass. If 'point_mass_location' is not provided this parameter is ignored.
+        point_mass_moment_of_inertias : array_like, optional
+            The moment of inertias of the optional point mass with shape (3,) in the order polar-secondary-primary (x, y, z).
+            If provided, 'point_mass_location' and 'point_mass' parameters must be provided. Default is (0, 0, 0).
+        """
+        # Additional parameters for the vertices.
+        additional_vertex_parameters = {
+            'fixed': False, 
+            'force': None
+        }
+
+        # Creates the start and end vertices based on the given combination of 'vertex_IDs' and 'coordinates'.
+        if isinstance(vertex_IDs, Collection):
+            if len(vertex_IDs) != 2:
+                raise ValueError(f"'vertex_IDs' expected 2 values when given as a collection.")
+            start_vertex = self.graph.vs[min(vertex_IDs)]
+            end_vertex = self.graph.vs[max(vertex_IDs)]
+        elif isinstance(vertex_IDs, int):
+            coordinates = np.asarray(coordinates)
+            if coordinates.shape == (3,):
+                end_vertex = self.graph.add_vertex(coordinates=coordinates, **additional_vertex_parameters)
+            else:
+                raise ValueError(f"'coordinates' vector have shape {coordinates.shape} but expected shape (3,) when specifying 1 vertex ID.")
+            start_vertex = self.graph.vs[vertex_IDs]
+        else:
+            coordinates = np.asarray(coordinates)
+            if coordinates.shape == (2, 3):
+                start_vertex = self.graph.add_vertex(coordinates=coordinates[0], **additional_vertex_parameters)
+                end_vertex = self.graph.add_vertex(coordinates=coordinates[1], **additional_vertex_parameters)
+            else:
+                raise ValueError(f"'Coordinates' have shape {coordinates.shape} but expected shape (2, 3) when not specifying 'vertex_IDs'")
+
+        # Determines the beam properties for each beam element.
+        beam_properties = list(np.atleast_1d(E_modulus, shear_modulus, primary_moment_of_area, secondary_moment_of_area, 
+                                             torsional_constant, density, cross_sectional_area))
+        for i, beam_property in enumerate(beam_properties):
+            if len(beam_property) == 1:
+                beam_properties[i] = np.full(number_of_elements, beam_property[0])
+            if len(beam_property) == 2:
+                beam_properties[i] = np.linspace(beam_property[0], beam_property[1], number_of_elements)
+            elif len(beam_property) > 2 and len(beam_property) != number_of_elements:
+                raise ValueError(f"One of the material property vectors have {len(beam_property)} elements but expected either 1, 2 or {number_of_elements} elements.")
+        E_modulus, shear_modulus, primary_moment_of_area, secondary_moment_of_area, torsional_constant, density, cross_sectional_area = beam_properties
+
+        # Determines the coordinates for the element vectors.
+        edge_vector = end_vertex['coordinates'] - start_vertex['coordinates']
+        edge_vertices_coordinates = np.array([start_vertex['coordinates'] + edge_vector * i for i in np.linspace(0, 1, number_of_elements+1)])
+
+        # Calculates the total DOF of the edge.
+        edge_DOF = 6*(number_of_elements + 1)
+        # Initializes the mass and stiffness matrices for the entire edge.
+        edge_mass_matrix = np.zeros((edge_DOF, edge_DOF))
+        edge_stiffness_matrix = edge_mass_matrix.copy()
+        # Loops over all beam elements.
+        for i in range(number_of_elements):
+            # Short handing the beam properties.
+            E, G, I_z, I_y, J, RHO, A = E_modulus[i], shear_modulus[i], primary_moment_of_area[i], secondary_moment_of_area[i], torsional_constant[i], density[i], cross_sectional_area[i]
+            I0 = I_y + I_z
+            L = np.linalg.norm(edge_vector) / number_of_elements
+            # Determines the mass matrix per beam element.
+            element_mass_matrix = np.array([[140,     0,     0,         0,       0,       0,  70,     0,     0,        0,       0,       0],
+                                            [  0,   156,     0,         0,       0,    22*L,   0,    54,     0,        0,       0,   -13*L],
+                                            [  0,     0,   156,         0,   -22*L,       0,   0,     0,    54,        0,    13*L,       0],
+                                            [  0,     0,     0,  140*I0/A,       0,       0,   0,     0,     0,  70*I0/A,       0,       0],
+                                            [  0,     0, -22*L,         0,  4*L**2,       0,   0,     0, -13*L,        0, -3*L**2,       0],
+                                            [  0,  22*L,     0,         0,       0,  4*L**2,   0,  13*L,     0,        0,       0, -3*L**2],
+                                            [ 70,     0,     0,         0,       0,       0, 140,     0,     0,        0,       0,       0],
+                                            [  0,    54,     0,         0,       0,    13*L,   0,   156,     0,        0,       0,   -22*L],
+                                            [  0,     0,    54,         0,   -13*L,       0,   0,     0,   156,        0,    22*L,       0],
+                                            [  0,     0,     0,   70*I0/A,       0,       0,   0,     0,     0, 140*I0/A,       0,       0],
+                                            [  0,     0,  13*L,         0, -3*L**2,       0,   0,     0,  22*L,        0,  4*L**2,       0],
+                                            [  0, -13*L,     0,         0,       0, -3*L**2,   0, -22*L,     0,        0,       0,  4*L**2]])
+            element_mass_matrix *= RHO*A*L/420
+
+            # Determines the stiffness matrix per beam element.
+            element_stiffness_matrix = np.array([[ E*A/L, 0, 0, 0, 0, 0,              
+                                                  -E*A/L, 0, 0, 0, 0, 0],
+                                                 [0,  12*E*I_z/L**3, 0, 0, 0, 6*E*I_z/L**2,              
+                                                  0, -12*E*I_z/L**3, 0, 0, 0, 6*E*I_z/L**2],
+                                                 [0, 0,  12*E*I_y/L**3, 0, -6*E*I_y/L**2, 0,              
+                                                  0, 0, -12*E*I_y/L**3, 0, -6*E*I_y/L**2, 0],
+                                                 [0, 0, 0,  G*J/L, 0, 0,              
+                                                  0, 0, 0, -G*J/L, 0, 0],
+                                                 [0, 0, -6*E*I_y/L**2, 0, 4*E*I_y/L, 0,              
+                                                  0, 0,  6*E*I_y/L**2, 0, 2*E*I_y/L, 0],
+                                                 [0,  6*E*I_z/L**2, 0, 0, 0, 4*E*I_z/L,              
+                                                  0, -6*E*I_z/L**2, 0, 0, 0, 2*E*I_z/L],
+                                                 [-E*A/L, 0, 0, 0, 0, 0,          
+                                                   E*A/L, 0, 0, 0, 0, 0],
+                                                 [0, -12*E*I_z/L**3, 0, 0, 0, -6*E*I_z/L**2,              
+                                                  0,  12*E*I_z/L**3, 0, 0, 0, -6*E*I_z/L**2],
+                                                 [0, 0, -12*E*I_y/L**3, 0, 6*E*I_y/L**2, 0,              
+                                                  0, 0,  12*E*I_y/L**3, 0, 6*E*I_y/L**2, 0],
+                                                 [0, 0, 0, -G*J/L, 0, 0,              
+                                                  0, 0, 0,  G*J/L, 0, 0],
+                                                 [0, 0, -6*E*I_y/L**2, 0, 2*E*I_y/L, 0,              
+                                                  0, 0,  6*E*I_y/L**2, 0, 4*E*I_y/L, 0],
+                                                 [0,  6*E*I_z/L**2, 0, 0, 0, 2*E*I_z/L,              
+                                                  0, -6*E*I_z/L**2, 0, 0, 0, 4*E*I_z/L]])
+            
+            # Determines the combined stiffness and mass matrix for the entire edge.
+            element_pickoff_operator = np.zeros((12, edge_DOF), dtype=np.int8)
+            element_pickoff_operator[:, i*6:i*6+12] = np.eye(12, dtype=np.int8)
+            edge_mass_matrix += element_pickoff_operator.T @ element_mass_matrix @ element_pickoff_operator
+            edge_stiffness_matrix += element_pickoff_operator.T @ element_stiffness_matrix @ element_pickoff_operator
+        
+        # Adding optional point mass.
+        if point_mass_location is not None:
+            match point_mass_location:
+                case 'end_vertex':
+                    point_mass_indices = slice(-6, None)
+                case 'start_vertex':
+                    point_mass_indices = slice(0, 6)
+            edge_mass_matrix[point_mass_indices, point_mass_indices] += np.block([[point_mass * np.eye(3),               np.zeros((3, 3))           ],
+                                                                                  [   np.zeros((3, 3)),    point_mass_moment_of_inertias * np.eye(3)]])
+
+        # Rotates the mass and stiffness matrices to the global context.
+        edge_primary_angle_cos, edge_primary_angle_sin = edge_vector[:2] / np.linalg.norm(edge_vector[:2]) if not np.array_equal(edge_vector[:2], (0, 0)) else (1.0, 0.0)
+        edge_secondary_angle_cos, edge_secondary_angle_sin = (np.linalg.norm(edge_vector[:2]), -edge_vector[2]) / np.linalg.norm(edge_vector)
+        primary_rotation_matrix = np.array([[edge_primary_angle_cos, -edge_primary_angle_sin, 0],
+                                            [edge_primary_angle_sin,  edge_primary_angle_cos, 0],
+                                            [                     0,                       0, 1]])
+        secondary_rotation_matrix = np.array([[ edge_secondary_angle_cos, 0, edge_secondary_angle_sin],
+                                              [                        0, 1,                        0],
+                                              [-edge_secondary_angle_sin, 0, edge_secondary_angle_cos]])
+        polar_rotation_matrix = np.array([[1,                           0,                            0],
+                                          [0, np.cos(edge_polar_rotation), -np.sin(edge_polar_rotation)],
+                                          [0, np.sin(edge_polar_rotation),  np.cos(edge_polar_rotation)]])
+        rotational_matrix = secondary_rotation_matrix @ primary_rotation_matrix @ polar_rotation_matrix
+        transformation_matrix = block_diag(*(rotational_matrix.T,)*(2*(number_of_elements+1)))
+        edge_mass_matrix = transformation_matrix.T @ edge_mass_matrix @ transformation_matrix
+        edge_stiffness_matrix = transformation_matrix.T @ edge_stiffness_matrix @ transformation_matrix
+        
+        def shape_function(x: float) -> npt.NDArray:
+            shape = np.array([[1-x,               0,               0, 0,                    0,                   0, x,             0,             0, 0,             0,              0],
+                              [  0, 1-3*x**2+2*x**3,               0, 0,                    0, x*L-2*L*x**2+L*x**3, 0, 3*x**2-2*x**3,             0, 0,             0, -L*x**2+L*x**3],
+                              [  0,               0, 1-3*x**2+2*x**3, 0, -x*L+2*L*x**2-L*x**3,                   0, 0,             0, 3*x**2-2*x**3, 0, L*x**2-L*x**3,              0]])
+            return rotational_matrix @ shape @ block_diag(*(rotational_matrix.T,)*4)
+        
+        edge_parameters = {
+            'edge_mass_matrix': edge_mass_matrix,
+            'edge_stiffness_matrix': edge_stiffness_matrix,
+            'number_of_elements': number_of_elements,
+            'shape_function': shape_function,
+            'edge_vertices_coordinates': edge_vertices_coordinates
+        }
+
+        # Adds the beam into the graph.
+        self.graph.add_edge(start_vertex, end_vertex, **edge_parameters)
+
+    @property
+    def fixed_DOFs(self) -> npt.NDArray:
+        """
+        List of the DOF's that have a boundary condition applied to it.
+        """
+        if not np.any(self.graph.vs['fixed']):
+            raise ValueError("No vertices have been fixed yet.")
+        return np.ravel([6*fixed_vertex_ID + np.arange(6) for fixed_vertex_ID in np.flatnonzero(self.graph.vs['fixed'])])
+
+    @property
+    def system_DOF(self) -> int:
+        """
+        The total DOF of the system.
+        """
+        return 6*(np.sum(self.graph.es['number_of_elements'], dtype=int) + self.graph.vcount() - self.graph.ecount())
+
+    def set_damping_ratio(self, damping_ratio: float) -> None:
+        """
+        Sets the damping ratio of every mode.
+
+        Parameters
+        ----------
+        damping_ratio : float
+            The damping ratio for all modes.
+        """
+        self.damping_ratio = damping_ratio
+
+    def get_system_level_matrices(self, include_fixed_vertices: bool = False) -> tuple[npt.NDArray, npt.NDArray, npt.NDArray]:
+        """
+        Calculates the system-level mass-, stiffness and damping matrices by combining all edge matrices.
+        
+        Parameters
+        ----------
+        include_fixed_vertices : bool, optional
+            Whether or not to include the fixed vertices in the matrices. False by default.
+
+        Returns
+        -------
+        tuple of two numpy arrays
+            The first element  is the system-level mass matrix, the second is the stiffness matrix and the third is the damping
+            matrix. The order of the rows in each matrix is first vertices followed by the nodes. The vertices are by them selves 
+            orded by their respective ID. The nodes are firstly ordered by their respective edge ID and secondly by the direction 
+            of the edge.
+        """
+        # Calculates the number of DOF in the entire system.
+        system_DOF = self.system_DOF
+        # Initializes the system level mass and stiffness matrices.
+        system_mass_matrix = np.zeros((system_DOF, system_DOF))
+        system_stiffness_matrix = system_mass_matrix.copy()
+        system_damping_matrix = system_mass_matrix.copy()
+        # Initializes the column index for the first edge in the edge pickoff operator.
+        accumulative_edge_DOF = 6*self.graph.vcount()
+        # Loops over all edges to add each edge contribution to the system level matrices.
+        for edge in self.graph.es:
+            # Calculates the number of DOF in each edge excluding the DOF's in its target and source vertices.
+            edge_DOF = 6*(edge['number_of_elements']-1)
+            # Initializes the edge pickoff operator where the first set of columns will represent the DOF's in the vertices
+            # and the second set of columns will represent the DOF's in the edges alone.
+            edge_pickoff_operator = np.zeros((edge_DOF + 12, system_DOF), dtype=np.int8)
+            # Picking the correct indices for the edge DOF's.
+            edge_pickoff_operator[6:-6, accumulative_edge_DOF:accumulative_edge_DOF+edge_DOF] = np.eye(edge_DOF, dtype=np.int8)
+            # Picking the correct indices for the vertices DOF's.
+            edge_pickoff_operator[ :6, 6*edge.source:6*edge.source + 6] = np.eye(6, dtype=np.int8)
+            edge_pickoff_operator[-6:, 6*edge.target:6*edge.target + 6] = np.eye(6, dtype=np.int8)
+            # Adding the edge contributions to the system level matrices.
+            system_mass_matrix += edge_pickoff_operator.T @ edge['edge_mass_matrix'] @ edge_pickoff_operator
+            system_stiffness_matrix += edge_pickoff_operator.T @ edge['edge_stiffness_matrix'] @ edge_pickoff_operator
+            
+            accumulative_edge_DOF += edge_DOF
+
+        # Applies boundary conditions if present.
+        if not include_fixed_vertices:
+            fixed_DOFs = self.fixed_DOFs
+            system_mass_matrix = np.delete(system_mass_matrix, fixed_DOFs, axis=0)
+            system_mass_matrix = np.delete(system_mass_matrix, fixed_DOFs, axis=1)
+            system_stiffness_matrix = np.delete(system_stiffness_matrix, fixed_DOFs, axis=0)
+            system_stiffness_matrix = np.delete(system_stiffness_matrix, fixed_DOFs, axis=1)
+
+        # Damping ready stuff here.
+        eigvals, eigvecs = eig(system_stiffness_matrix, system_mass_matrix)
+        # Modal mass matrix.
+        modal_mass_matrix = eigvecs.T @ system_mass_matrix @ eigvecs
+        # Modal damping matrix.
+        modal_damping_matrix = np.eye(len(eigvals)) * (2 * self.damping_ratio * np.sqrt(np.abs(eigvals)) * modal_mass_matrix)
+        # Damping matrix 
+        system_damping_matrix = eigvecs @ modal_damping_matrix @ eigvecs.T   
+        
+        return system_mass_matrix, system_stiffness_matrix, system_damping_matrix
+    
+    def get_modal_param(self, eigen_value_sort: bool = True, convert_to_frequencies: bool = True, normalize: bool = False) -> tuple[npt.NDArray, npt.NDArray, npt.NDArray]:
+        """
+        Calculates the modal parameters of the system.
+
+        Parameters
+        ----------
+        eigen_value_sort : bool, optional
+            Sort the eigen values and vectors according to the eigen values. Default true.
+        convert_to_frequencies : bool, optional
+            Convert the eigen values to frequencies (in Hz). Default true.
+        normalize : bool, optional
+            Whether the eigen vectors are mass normalized or not. Default is false.
+
+        Returns
+        -------
+        tuple of numpy array
+            The modal parameters as (eigen values, eigen vectors, damped eigen values) with shapes ((n,), (n, n), (n,)).
+        """ 
+        # Gets the system level matrices.
+        mass_matrix, stiffness_matrix, _= self.get_system_level_matrices()
+        # Calculates the eigenvalues and eigenvectors.
+        eigvals, eigvecs = eigh(stiffness_matrix, mass_matrix) if normalize else eig(stiffness_matrix, mass_matrix)
+        # Calculates the eigen frequencies.
+        eigvals = np.sqrt(np.abs(eigvals)) / (2*np.pi) if convert_to_frequencies else eigvals
+        # Sorts the eigen frequencies and eigenvectors.
+        if eigen_value_sort:
+            sort_indices = np.argsort(eigvals)
+            eigvals = eigvals[sort_indices]
+            eigvecs = eigvecs[:, sort_indices]
+            
+        damped_freq = eigvals * np.sqrt(1 - self.damping_ratio**2) # Damping ratio of 0.05
+
+        return eigvals, eigvecs, damped_freq
+
+    def fix_vertices(self, fixed_vertex_IDs: Collection[int]) -> None:
+        """
+        Applies a fixed boundary condition to a given collection of vertices.
+
+        Parameters
+        ----------
+        fixed_vertex_IDs : Collection of int
+            The ID of the vertices to be fixed.
+        """
+        for fixed_vertex_ID in fixed_vertex_IDs:
+            fixed_vertex = self.graph.vs[fixed_vertex_ID]
+            if fixed_vertex['force'] is None:
+                fixed_vertex['fixed'] = True
+            else:
+                raise ValueError(f"Vertex ID '{fixed_vertex_ID}' have a force applied to it and can therefore not be fixed.")
+
+    def free_vertices(self, vertex_IDs: Collection[int] | None = None) -> None:
+        """
+        Frees fixed vertices.
+
+        Parameters
+        ----------
+        vertex_IDs : Collection of int, optional
+            The vertex IDs that should be freed. If it is already free it will be ignored.
+            If not specified all vertices are freed.
+        """
+        if vertex_IDs is None:
+                # If no vertices are specifed, frees all vertices.
+                self.graph.vs['fixed'] = False
+        else:
+            for vertex_ID in vertex_IDs:
+                # Frees the given vertices (if given).
+                self.graph.vs[vertex_ID]['fixed'] = False
+
+    @contextmanager
+    def fixed_vertices(self, fixed_vertex_IDs: Collection[int]) -> Generator[None, None, None]:
+        """
+        Context manager for fixed vertices which are freed afterwards.
+
+        Parameters
+        ----------
+        fixed_vertex_IDs : Collection of int
+            The ID of the vertices to be temporarely fixed.
+        """
+        self.fix_vertices(fixed_vertex_IDs)
+        yield
+        self.free_vertices(fixed_vertex_IDs)
+
+    def add_forces(self, forces: dict[int, Callable[[float], Collection[int]]]) -> None:
+        """
+        Adds force(s) to the system.
+
+        Parameters
+        ----------
+        forces : dict[int, Callable[[float], Collection[int]]]
+            The force(s) applied to the vertices with vertex ID as the key and a callable as the value with time as input 
+            and the force as output with shape (6,).
+        """
+        for vertex_ID, force in forces.items():
+            vertex_with_applied_force = self.graph.vs[vertex_ID]
+            if vertex_with_applied_force['fixed']:
+                raise ValueError(f"Vertex ID '{vertex_ID}' is fixed and can therefore not have a force applied to it.")
+            else:
+                vertex_with_applied_force['force'] = force
+    
+    def remove_forces(self, vertex_IDs: Collection[int] | None = None) -> None:
+            """
+            Removes forces from vertices.
+
+            Parameters
+            ----------
+            vertex_IDs : Collection of int, optional
+                The list of vertex IDs to remove forces from. Vertices which already have no forces are ignored.
+                If not specified, all forces are removed.
+            """
+            if vertex_IDs is None:
+                # If no vertices are specifed, remove all forces.
+                self.graph.vs['force'] = None
+            else:
+                for vertex_ID in vertex_IDs:
+                    # Removes the force from the given vertices (if given).
+                    self.graph.vs[vertex_ID]['force'] = None
+
+    @contextmanager
+    def added_forces(self, forces: dict[int, Callable[[float], Collection[int]]]) -> Generator[None, None, None]:
+        """
+        Context manager for adding forces which are removed afterwards.
+
+        Parameters
+        ----------
+        forces : dict[int, Callable[[float], Collection[int]]]
+            The force(s) temporarely applied to the vertices with vertex ID as the key and a callable as the value with time as input 
+            and the force as output with shape (6,).
+        """
+        self.add_forces(forces)
+        yield
+        self.remove_forces(forces.keys())
+
+    def get_force_vector(self, include_fixed_vertices: bool = False, time: float = 0.0) -> npt.NDArray:
+        """
+        Calculates the force vector based on the given forces applied.
+
+        Parameters
+        ----------
+        include_fixed_vertices : bool, optional
+            Whether or not to include the fixed vertices in the force output vector. False by default.
+        time : float, optional
+            The time parameter for the force functions. 0.0 by default.
+        """
+        # Constructs the force vector.
+        force_vector = np.zeros(self.system_DOF)
+        for vertex in self.graph.vs:
+            if vertex['force'] is not None:
+                force_vector[6*vertex.index:6*vertex.index + 6] = vertex['force'](time)
+        if include_fixed_vertices:
+            return force_vector
+        else:
+            return np.delete(force_vector, self.fixed_DOFs)
+
+    def get_state_space_matrices(self, output_kinematic: Literal['receptence', 'mobility', 'accelerance'], 
+                                 input_DOFs: tuple[int] | None = None, 
+                                 output_DOFs: tuple[int] | None = None,
+                                 timestep: float | None = None
+                                 ) -> tuple[npt.NDArray, npt.NDArray, npt.NDArray, npt.NDArray]:
+        """
+        Gets the input- output, state-, and transmission matrices in the first order formulation given m outputs and r inputs.
+
+        Parameters
+        ----------
+        output_kinematic : str
+            The type of kinematic the ouput vector should be. Can be either 'receptence', 'mobility' or 'accelerance'.
+        input_DOFs : tuple of int, optional
+            The DOFs in the system level matrices with shape (r,) that relate to the inputs (must be unique). If not specified,
+            all are chosen.
+        output_DOFs : tuple of int, optional
+            The DOFs in the system level matrices with shape (m,) that relate to the outputs (must be unique). If not specified,
+            all are chosen.
+        timesteps : float, optional
+            The timestep of the inputs and outputs. If not provided the matrices are in the continuous time domain. 
+
+        Returns
+        tuple of 4 numpy arrays
+            The four matrices in the order (state, input, output, transmission) with shapes ((2n, 2n), (2n, r), (m, 2n), (m, r))
+            where n is the total number of DOF in the system.
+        """
+        # Error handling.
+        input_DOFs = np.asarray(input_DOFs) if input_DOFs is not None else np.arange(self.system_DOF - len(self.fixed_DOFs))
+        output_DOFs = np.asarray(output_DOFs) if output_DOFs is not None else np.arange(self.system_DOF - len(self.fixed_DOFs))
+        unique_inputs, unique_input_counts = np.unique(input_DOFs, return_counts=True)
+        input_dublicate_mask = unique_input_counts > 1
+        if np.any(input_dublicate_mask):
+            raise ValueError(f"'input_DOFs' is not unique. DOF(s) {unique_inputs[input_dublicate_mask]} are repeated.")
+        unique_outputs, unique_output_counts = np.unique(output_DOFs, return_counts=True)
+        output_dublicate_mask = unique_output_counts > 1
+        if np.any(output_dublicate_mask):
+            raise ValueError(f"'output_DOFs' is not unique. DOF(s) {unique_outputs[output_dublicate_mask]} are repeated.")
+        mass_matrix, stiffness_matrix, damping_matrix = self.get_system_level_matrices()
+        if max(input_DOFs) > len(mass_matrix)-1:
+            raise ValueError(f"DOF indices {input_DOFs[input_DOFs > len(mass_matrix)-1]} in 'input_DOFs' are out of bounds with system DOF of {len(mass_matrix)}.")
+        if max(output_DOFs) > len(mass_matrix)-1:
+            raise ValueError(f"DOF indices {output_DOFs[output_DOFs > len(mass_matrix)-1]} in 'output_DOFs' are out of bounds with system DOF of {len(mass_matrix)}.")
+        
+        mass_matrix_inverted = np.linalg.inv(mass_matrix)
+        number_of_DOFs = len(mass_matrix)
+        # Creating the input distribution matrix.
+        input_distribution_matrix = np.zeros((number_of_DOFs, len(input_DOFs)))
+        for i, DOF in enumerate(input_DOFs):
+            input_distribution_matrix[DOF, i] = 1
+        # Creates the input and state matrix.
+        input_matrix = np.block([[np.zeros((number_of_DOFs, len(input_DOFs)))], 
+                                 [mass_matrix_inverted @ input_distribution_matrix]])
+        continuous_state_matrix = np.block([[np.zeros((number_of_DOFs, number_of_DOFs)), np.eye(number_of_DOFs)],
+                                            [-mass_matrix_inverted @ stiffness_matrix, -mass_matrix_inverted @ damping_matrix]])
+        if timestep is not None:
+            state_matrix = expm(timestep * continuous_state_matrix)
+            input_matrix = np.linalg.inv(continuous_state_matrix) @ (state_matrix - np.eye(len(state_matrix))) @ input_matrix
+        else:
+            state_matrix = continuous_state_matrix
+        # Generates the output matrix.
+        receptence_output_matrix = np.zeros((len(output_DOFs), number_of_DOFs))
+        mobility_output_matrix = np.zeros((len(output_DOFs), number_of_DOFs))
+        accelerance_output_matrix = np.zeros((len(output_DOFs), number_of_DOFs))
+        for i, DOF in enumerate(output_DOFs):
+            match output_kinematic:
+                case 'receptence':
+                    receptence_output_matrix[i, DOF] = 1
+                case 'mobility':
+                    mobility_output_matrix[i, DOF] = 1
+                case 'accelerance':
+                    accelerance_output_matrix[i, DOF] = 1
+                case _:
+                    raise ValueError(f"The parameter 'output_kinematic expected either 'receptence', 'mobility', or 'accelerance' but recieved '{output_kinematic}'.")
+        output_matrix = np.block([receptence_output_matrix - accelerance_output_matrix @ mass_matrix_inverted @ stiffness_matrix, 
+                                  mobility_output_matrix - accelerance_output_matrix @ mass_matrix_inverted @ damping_matrix])
+        # Generates the transmission matrix.
+        transmission_matrix = accelerance_output_matrix @ mass_matrix_inverted @ input_distribution_matrix
+
+        return state_matrix, input_matrix, output_matrix, transmission_matrix
+
+    @deprecated("Use Static from SystemSolver insted.")
+    def get_static_vertex_and_node_displacements(self, include_fixed_vertices: bool = False) -> npt.NDArray:
+        """
+        Gets the displacement for all vertices and nodes under a static load given by the first time step of the force functions. 
+        The displaced position is not calculated.
+
+        Parameters
+        ----------
+        include_fixed_vertices : bool, optional
+            Whether or not to include the fixed vertices in the displacement output vector. False by default.
+
+        Returns
+        -------
+        numpy array
+            The displacement of each vertex and node with shape (6*n,) where n is the number of total vertices and nodes.
+            The array is ordered as (vertex displacements, nodal displacements) where the vertex displacements are order
+            according to their ID and the nodal displacements are ordered firstly by their corresponding edge ID and secondly
+            according to the direction of the edge. Each vertex/nodal displacement is then orded by (x, y, z, phi_x, phi_y, phi_z) 
+            displacement.
+        """
+        # Gets the system level stiffness matrix.
+        _, stiffness_matrix, _ = self.get_system_level_matrices()
+
+        # Constructs the force vector.
+        force_vector = self.get_force_vector()
+
+        # Calculates the displacements.
+        displacements = np.linalg.inv(stiffness_matrix) @ force_vector
+
+        # Inserts the fixed DOF back again.
+        if include_fixed_vertices:
+            for fixed_DOF in self.fixed_DOFs:
+                displacements = np.insert(displacements, fixed_DOF, 0.0)
+        
+        return displacements
+
+    @deprecated("Use SystemSolver insted.")
+    def get_displaced_vertices_and_node_position(self) -> list[npt.NDArray]:
+        """
+        Calculates the displaced position of each vertex and node in the system under a given static load.
+
+        Returns
+        -------
+        list of numpy array
+            A list of 2D arrays with the displaced positions of all vertices and nodes. Each element in the list corrsponds to an edge and each
+            array has the shape (number_of_elements + 2, 6) where number_of_elements refer to the given edge and plus two to include the source
+            and target vertices of the edge.
+        """
+        # Gets the displacement for all vertices and nodes.
+        vertex_and_node_displacements = self.get_static_vertex_and_node_displacements()
+        vertex_displacements, node_displacements = np.split(vertex_and_node_displacements, [6*self.graph.vcount()])
+        # Initializes array for the displaced position of all vertices and nodes along any edge in the order of the edge direction. 
+        # Shape: (number of edges, number of vertex and nodes for the given edge).
+        vertex_and_node_displaced_positions = list()
+        
+        accumulative_edge_DOF = 0
+        # Loops over all edges.
+        for edge in self.graph.es:
+            # Calculates the number of DOF in the given edge excluding the DOF's in its target and source vertices.
+            edge_DOF = 6*(edge['number_of_elements']-1)
+            # Calculates the displaced position for the source and target vertex of the edge.
+            source_vertex_displaced_position = vertex_displacements[6*edge.source : 6*edge.source + 6] + np.concatenate([self.graph.vs[edge.source]['coordinates'], [0]])
+            target_vertex_displaced_position = vertex_displacements[6*edge.target : 6*edge.target + 6] + np.concatenate([self.graph.vs[edge.target]['coordinates'], [0]])
+            # Gets all node displacements for the current edge.
+            edge_node_displacements = node_displacements[accumulative_edge_DOF : accumulative_edge_DOF + edge_DOF]
+            accumulative_edge_DOF += edge_DOF
+            # Calculates all node displaced positions for the current edge.
+            edge_node_displaced_positions = edge_node_displacements.reshape((-1, 6)) + np.column_stack((edge['edge_vertices_coordinates'][1:-1], np.zeros(edge['number_of_elements']-1)))
+            # Combines the vertices and nodal displacements in the order of the edge direction.
+            vertex_and_node_displaced_positions.append(np.vstack((source_vertex_displaced_position, edge_node_displaced_positions, target_vertex_displaced_position)))
+            
+        return vertex_and_node_displaced_positions
+
+    @deprecated("Use SystemSolver insted.")
+    def get_displaced_shape_position(self, resolution_per_element: int = 100) -> list[npt.NDArray]:
+        """
+        Calculates the shape of each beam element.
+
+        Parameters
+        ----------
+        resolution_per_element : int, optional
+            The number of points per element per edge (Default 100).
+
+        Returns
+        -------
+        list of numpy array
+            A list of 2D arrays with the coordinates of all shaped beam elements. Each element in the list corresponds to an edge and each
+            array has the shape (resolution_per_element*number_of_elements, 3) where the number_of_elements refer to the corresponding
+            edge. The coordinates are orded along the edge direction.
+        """
+        # Gets the displacement for all vertices and nodes.
+        vertex_and_node_displacements = self.get_static_vertex_and_node_displacements(include_fixed_vertices=True)
+        vertex_displacements, node_displacements = np.split(vertex_and_node_displacements, [6*self.graph.vcount()])
+        # Initializes array for the displacements of all vertices and nodes along any edge in the order of the edge direction. 
+        # Shape: (number of edges, number of vertex and nodes for the given edge).
+        edge_vertex_and_node_displacements: list[npt.NDArray] = list()
+        # Initializes return array for the displaced positions of all the points along any edge.
+        # Shape: (number of edges, number of elements * resolution per element for the given edge).
+        edge_point_displaced_positions: list[npt.NDArray] = list()
+        # Calculates the normalized distances along any element where the position of the displaced point will be evaluated.
+        normalized_distances_along_element = np.linspace(0, 1, resolution_per_element)
+
+        accumulative_edge_DOF = 0
+        # Looping over all edges.
+        for i, edge in enumerate(self.graph.es):
+            # Calculates the number of DOF in the given edge excluding the DOF's in its target and source vertices.
+            edge_DOF = 6*(edge['number_of_elements']-1)
+            # Gets the displacements for the source and target vertex of the edge.
+            source_vertex_displacement = vertex_displacements[6*edge.source : 6*edge.source + 6]
+            target_vertex_displacement = vertex_displacements[6*edge.target : 6*edge.target + 6]
+            # Gets the node displacements of the current edge.
+            edge_node_displacements = node_displacements[accumulative_edge_DOF : accumulative_edge_DOF + edge_DOF].reshape(-1, 6)
+            accumulative_edge_DOF += edge_DOF
+            # Combines the vertices and nodal displacements in the order of the edge direction.
+            edge_vertex_and_node_displacements.append(np.vstack((source_vertex_displacement, edge_node_displacements, target_vertex_displacement)))
+            # Initializes the array that contains all the displaced positions of the current edge.
+            edge_point_displaced_positions.append(np.empty((edge['number_of_elements'] * resolution_per_element, 3)))
+            # Looping over all elements in each edge.
+            for j in range(edge['number_of_elements']):
+                # Gets the source and target node displacement of the current element.
+                element_node_displacement = np.ravel(edge_vertex_and_node_displacements[i][j:j+2])
+                # Gets the nominal position of the source and target nodes of the current element.
+                element_source_position = edge['edge_vertices_coordinates'][j]
+                element_target_position = edge['edge_vertices_coordinates'][j+1]
+                element_vector = element_target_position - element_source_position
+                # Looping over all points within each element within each edge.
+                for k, normalized_distance_along_element in enumerate(normalized_distances_along_element):
+                    # Calculates the nominal position of the current point.
+                    point_position = element_source_position + element_vector * normalized_distance_along_element
+                    # Calculates the displacement of the current point using the edge's shape function.
+                    point_displacement = edge['shape_function'](normalized_distance_along_element) @ element_node_displacement
+                    # Calculates the displaced position of the point and stores it into the return array.
+                    edge_point_displaced_positions[i][j*resolution_per_element + k] = point_displacement + point_position
+
+        return edge_point_displaced_positions
+
+# Example.
+if __name__ == "__main__":
+    # Beam lattice example.
+    import matplotlib.pyplot as plt
+    
+    ax = plt.subplot(projection='3d')
+
+    system = Beam_Lattice()
+    
+    system.add_beam_edge(
+        number_of_elements=5, 
+        E_modulus=2.1*10**11, 
+        shear_modulus=7.9*10**10,
+        primary_moment_of_area=2.157*10**-8,
+        secondary_moment_of_area=1.113*10**-8,
+        torsional_constant=3.7*10**-8,
+        density=7850, 
+        cross_sectional_area=1.737*10**-4, 
+        coordinates=[[0, 0, 0], [0, 0, 1.7]],
+        edge_polar_rotation=0,
+        point_mass=1.31,
+        point_mass_moment_of_inertias=(0,0,0),
+        point_mass_location='end_vertex'
+    )
+
+
+
+    system.add_forces({1: lambda t: [0, 0, 0, 0, 0, 0]})
+    system.fix_vertices((0,))
+    displaced_shape_points = system.get_displaced_shape_position()
+    output, eigvec, damped = system.get_modal_param()
+    
+    for displaced_shape_point in displaced_shape_points:
+        ax.plot(displaced_shape_point[:, 0], displaced_shape_point[:, 1], displaced_shape_point[:, 2], linewidth=2.0, linestyle='--')
+    #MM, KK,_ = system.get_system_level_matrices()
+    #eigvals, eigvecs = eig(KK, MM)
+    
+    #print(eigvecs.shape)
+    #print(output.shape)
+    print(damped)
+    #print(MM,KK)
+    #print(output)
+
+    ax.axis('equal')
+    ax.set_xlabel('x')
+    ax.set_ylabel('y')
+    ax.set_zlabel('z')
+    ax.grid()
     plt.show()